--- conflicted
+++ resolved
@@ -622,10 +622,7 @@
   override def skipEmailValidation = true
 }
 
-<<<<<<< HEAD
-=======
-
->>>>>>> 8f9cc04d
+
 /**
  * An O-R mapped "User" class that includes first name, last name, password and we add a "Personal Essay" to it
  */
